--- conflicted
+++ resolved
@@ -267,39 +267,4 @@
 fn pick_from_palette(index: usize) -> String {
     let c = PALETTE[index % PALETTE.len()];
     String::from(c)
-<<<<<<< HEAD
-=======
-}
-
-pub fn handle_save_message(
-    tether_agent: &TetherAgent,
-    config_output: &PlugDefinition,
-    incoming_message: &Message,
-    config: &mut TrackingConfig,
-    perspective_transformer: &mut QuadTransformer,
-) -> Result<(), Error> {
-    match config.parse_remote_config(incoming_message) {
-        Ok(()) => {
-            info!("Remote-provided config parsed OK; now save to disk and (re) publish");
-            config
-                .write_config_to_file()
-                .expect("failed to save to disk");
-
-            tether_agent
-                .encode_and_publish(config_output, &config)
-                .expect("failed to publish config");
-
-            if let Some(region_of_interest) = config.region_of_interest() {
-                info!("New Region of Interest was provided remotely; update the Perspective Transformer");
-                let (c1, c2, c3, c4) = region_of_interest;
-                let corners = [c1, c2, c3, c4].map(|c| (c.x, c.y));
-                perspective_transformer.set_new_quad(&corners);
-                Ok(())
-            } else {
-                Ok(())
-            }
-        }
-        Err(()) => Err(Error),
-    }
->>>>>>> 807eb655
 }