[package]
name = "tether-lidar2d-consolidation"
description = "Tether Lidar2D Consolidator Agent, Rust edition"
version = "0.5.1"
edition = "2021"
license = "MIT"
repository = "https://github.com/RandomStudio/tether-lidar2d-consolidation-rs"


# See more keys and their definitions at https://doc.rust-lang.org/cargo/reference/manifest.html

[lib]

[[bin]]
name = "lidar2d-backend"

[[bin]]
name = "lidar2d-frontend"

[dependencies]
async-std = "1"
serde = { version = "1.0", features = ["derive"] }
serde_json = "1.0.91"
rmp-serde = "1.1.1"
petal-clustering = "0.5.1"
petal-neighbors = "0.8.0"
ndarray = "0.15.2"
nalgebra = "0.31.4"
clap = { version = "4.1.1", features = ["derive"] }
env_logger = "0.7"
log = "0.4.17"
tether-agent = "0.12"
<<<<<<< HEAD
# The dependencies below should be tied to options/feature set for gui
egui = "0.21.0"
eframe = "0.21.3"
egui_plot = "0.24.0"
colors-transform = "0.2.11"
=======
# quad-to-quad-transformer = { path = "../../quad-to-quad-transformer"}
quad-to-quad-transformer = "0.1"
>>>>>>> 807eb655
<|MERGE_RESOLUTION|>--- conflicted
+++ resolved
@@ -30,13 +30,8 @@
 env_logger = "0.7"
 log = "0.4.17"
 tether-agent = "0.12"
-<<<<<<< HEAD
 # The dependencies below should be tied to options/feature set for gui
 egui = "0.21.0"
 eframe = "0.21.3"
 egui_plot = "0.24.0"
-colors-transform = "0.2.11"
-=======
-# quad-to-quad-transformer = { path = "../../quad-to-quad-transformer"}
-quad-to-quad-transformer = "0.1"
->>>>>>> 807eb655
+colors-transform = "0.2.11"